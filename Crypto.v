(** 
Perfect Crypto - Simple definitions for message encryption using
symmetric and assymetric keys

Perry Alexander
The University of Kansas

Provides definitions for:

- [keyType] - [symmetric], [public] and [private] key constructors.
- [inverse] - defines the inverse of any key.
- [is_inverse] - proof that [inverse] is decidable and provides a decision procesure for [inverse].
- [is_not_decryptable] - predicate indicating that a message is or is not decryptable using a specified key.
- [decrypt] - attempts to decrypt a message with a given key.  Returns the decrypted message if decryption occurs.  Returns a proof that the message cannot be decrypted with the key if decryption does not occur.
*)

Require Import Omega.
Require Import Ensembles.
Require Import CpdtTactics.
Require Import Eqdep_dec.
Require Import Peano_dec.
Require Import Coq.Program.Equality.

(** Ltac helper functions for discharging cases generated from sumbool types
  using one or two boolean cases. *)

Ltac eq_not_eq P := destruct P;
  [ (left; subst; reflexivity) |
    (right; unfold not; intros; inversion H; contradiction) ].

Ltac eq_not_eq' P Q := destruct P; destruct Q;
  [ (subst; left; reflexivity) |
    (right; unfold not; intros; inversion H; contradiction) |
    (right; unfold not; intros; inversion H; contradiction) |
    (right; unfold not; intros; inversion H; contradiction) ].

(** Key values will be [nat] by default.  Could be anything satisfying
 properties following.  *)

Definition key_val : Type := nat.

(** Key types are [symmetric], [public] and [private]. *)
Inductive keyType: Type :=
| symmetric : key_val -> keyType
| private : key_val -> keyType
| public : key_val -> keyType.

(** A [symmetric] key is its own inverse.  A [public] key is the inverse of
  the [private] key with the same [key_val].  A [private] key is the inverse of
  the [public] key with the same [key_val]. *)

Fixpoint inverse(k:keyType):keyType :=
match k with
| symmetric k => symmetric k
| public k => private k
| private k => public k
end.

(** Proof that inverse is decidable for any two keys. The resulting proof
 gives us the function [is_inverse] that is a decision procedure for key 
 inverse checking.  It will be used in [decrypt] and [check] later in the
 specification. *)

Theorem is_inverse:forall k k', {k = (inverse k')}+{k <> (inverse k')}.
Proof.
  intros.
  destruct k; destruct k';
  match goal with
  | [ |- {symmetric ?P = (inverse (symmetric ?Q))}+{symmetric ?P <> (inverse (symmetric ?Q))} ] => (eq_not_eq (eq_nat_dec P Q))
  | [ |- {private ?P = (inverse (public ?Q))}+{private ?P <> (inverse (public ?Q))} ] => (eq_not_eq (eq_nat_dec P Q))
  | [ |- {public ?P = (inverse (private ?Q))}+{public ?P <> (inverse (private ?Q))} ] => (eq_not_eq (eq_nat_dec P Q))
  | [ |- _ ] => right; simpl; unfold not; intros; inversion H
  end.
Defined.

Eval compute in (is_inverse (public 1) (private 1)).

Eval compute in (is_inverse (public 1) (private 2)).

Eval compute in (is_inverse (public 2) (private 1)).

Eval compute in (is_inverse (private 1) (public 1)).

Eval compute in (is_inverse (symmetric 1) (symmetric 1)).

Eval compute in (is_inverse (symmetric 1) (symmetric 2)).

(** Various proofs for keys and properties of the inverse operation.  All keys
  must have an inverse.  All keys have a unique inverse.  Equal inverses come
  from equal keys *)

Theorem inverse_injective : forall k1 k2, inverse k1 = inverse k2 -> k1 = k2.
Proof.
  intros.
  destruct k1; destruct k2; simpl in H; try (inversion H); try (reflexivity).
Qed.

Hint Resolve inverse_injective.

Theorem inverse_inverse : forall k, inverse (inverse k) = k.
Proof.
  intros. destruct k; try reflexivity.
Qed.

Hint Resolve inverse_inverse.

Theorem inverse_surjective : forall k, exists k', (inverse k) = k'.
Proof.
  intros. exists (inverse k). auto.
Qed.

Hint Resolve inverse_surjective.

Theorem inverse_bijective : forall k k',
    inverse k = inverse k' ->
    k = k' /\ forall k, exists k'', inverse k = k''.
Proof.
  auto.
Qed.

Inductive type : Type :=
| Basic : type
| Key : type
| Encrypt : type -> type
| Hash : type -> type
| Pair : type -> type -> type.

(** Basic messages are natural numbers.  Really should be held abstract, but we
  need an equality decision procedure to determine message equality.  Compound 
  messages are keys, encrypted messages, hashes and pairs. Note that signed
  messages are pairs of a message and encrypted hash. *) 

Inductive message : type -> Type :=
| basic : nat -> message Basic
| key : keyType -> message Key
| encrypt : forall t, message t -> keyType -> message (Encrypt t)
| hash : forall t, message t -> message (Hash t)
| pair : forall t1 t2, message t1 -> message t2 -> message (Pair t1 t2)
| bad : forall t, message t.

(** Predicate that determines if a message cannot be decrypted.  Could be
  that it is not encrypted to begin with or the wrong key is used. *)

Definition is_not_decryptable{t:type}(m:message t)(k:keyType):Prop :=
  match m with
  | encrypt t m' k' => k <> inverse k'
  | _ => True
  end.

Definition is_decryptable{t:type}(m:message t)(k:keyType):Prop :=
  match m with
  | encrypt t m' k' => k = inverse k'
  | _ => False
  end.

(** Prove that is_not_decryptable and is_decryptable are inverses.  This is a
  bit sloppy.  Should really only have one or the other, but this theorem
  assures they play together correctly.  Note that it is not installed as
  a Hint.  *)

Theorem decryptable_inverse: forall t:type, forall m:(message t), forall k,
    (is_not_decryptable m k) <-> not (is_decryptable m k).
Proof.
  intros.
  split. destruct m; try (tauto).
  simpl. intros. assumption.
  intros. destruct m; try (reflexivity).
  simpl. tauto.
Qed.  

(** [decrypt] returns either a decrypted message or a proof of why the message
  cannot be decrypted.  Really should be able to shorten the proof. *)

(*
Inductive sumor (A : Type) (B : Prop) : Type :=
    inleft : A -> A + {B} | inright : B -> A + {B}
*)

Theorem is_not_decryptable_basic: forall n k, is_not_decryptable (basic n) k.
Proof.
  intros.
  reflexivity.
Qed.

Theorem is_not_decryptable_key: forall k k', is_not_decryptable (key k) k'.
Proof.
  intros.
  reflexivity.
Qed.  

Theorem is_not_decryptable_hash: forall t n k, is_not_decryptable (hash t n) k.
Proof.
  intros.
  reflexivity.
Qed.

Theorem is_not_decryptable_pair: forall t u n m k, is_not_decryptable (pair t u n m) k.
Proof.
  intros.
  reflexivity.
Qed.

Theorem is_not_decryptable_bad: forall t k, is_not_decryptable (bad t) k.
Proof.
  intros.
  reflexivity.
Qed.

Definition decrypt_type(t:type):type :=
  match t with
  | Encrypt t' => t'
  | _ => t
  end.
                 

Fixpoint decrypt{t:type}(m:message (Encrypt t))(k:keyType):message t+{(is_not_decryptable m k)}.
  refine match m in message t' return message (decrypt_type t') + {(is_not_decryptable m k)} with
         | basic _ => inright _ _
         | key _ => inright _ _
         | encrypt t m' j => (if (is_inverse k j) then (inleft _ m') else (inright _ _ ))
         | hash _ _ => inright _ _
         | pair _ _ _ _ => inright _ _
         | bad _ => inright _ _
         end.
Proof.
  reflexivity.
  reflexivity.
  simpl. assumption.
  reflexivity.
  reflexivity.
  reflexivity.
Defined.

(** This should solve the previous proof if there is a way to try it on every
  proof generated by refine

  repeat try (match goal with
  | [ |- is_not_decryptable (encrypt ?X ?Y) ?Z ] => simpl; assumption
  | [ |- _ ] => reflexivity
  end).
*)

<<<<<<< HEAD
Eval compute in check_dec (sign (basic 1) (private 1)) (public 2).
=======
Eval compute in decrypt(encrypt Basic (basic 1) (symmetric 1)) (symmetric 1).

Eval compute in decrypt(encrypt Basic (basic 1) (symmetric 1)) (symmetric 2).

(** [notHyp] determines if [P] is in the assumption set of a proof state.
  The first match case simply checks to see if [P] matches any assumption and
  fails if it does.  The second match case grabs everything else.  If [P]
  is a conjunction, it checks to see if either of its conjuncts is an
  assumption calling [notHyp] recursively. 

*)

Ltac notHyp P :=
  match goal with
  | [ _ : P |- _ ] => fail 1
  | _ =>
    match P with
    | ?P1 /\ ?P2 => first [ notHyp P1 | notHyp P2 | fail 2 ]
    | _ => idtac
    end
  end.
                           
Ltac extend pf :=
  let t := type of pf in
  notHyp t; generalize pf; intro.
>>>>>>> 399dff4f
<|MERGE_RESOLUTION|>--- conflicted
+++ resolved
@@ -240,9 +240,6 @@
   end).
 *)
 
-<<<<<<< HEAD
-Eval compute in check_dec (sign (basic 1) (private 1)) (public 2).
-=======
 Eval compute in decrypt(encrypt Basic (basic 1) (symmetric 1)) (symmetric 1).
 
 Eval compute in decrypt(encrypt Basic (basic 1) (symmetric 1)) (symmetric 2).
@@ -268,4 +265,3 @@
 Ltac extend pf :=
   let t := type of pf in
   notHyp t; generalize pf; intro.
->>>>>>> 399dff4f
